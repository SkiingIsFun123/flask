--- conflicted
+++ resolved
@@ -1736,7 +1736,23 @@
     assert rv['result'] == 'running on %s:%s ...' % (hostname, port)
 
 
-<<<<<<< HEAD
+@pytest.mark.parametrize('host,port,expect_host,expect_port', (
+    (None, None, 'pocoo.org', 8080),
+    ('localhost', None, 'localhost', 8080),
+    (None, 80, 'pocoo.org', 80),
+    ('localhost', 80, 'localhost', 80),
+))
+def test_run_from_config(monkeypatch, host, port, expect_host, expect_port):
+    def run_simple_mock(hostname, port, *args, **kwargs):
+        assert hostname == expect_host
+        assert port == expect_port
+
+    monkeypatch.setattr(werkzeug.serving, 'run_simple', run_simple_mock)
+    app = flask.Flask(__name__)
+    app.config['SERVER_NAME'] = 'pocoo.org:8080'
+    app.run(host, port)
+
+
 def test_disable_automatic_options():
     # Issue 1488: Add support for a kwarg to add_url_rule to disable the auto OPTIONS response
     app = flask.Flask(__name__)
@@ -1775,21 +1791,4 @@
         rv = c.options('/more')
     else:
         rv = c.open('/more', method='OPTIONS')
-    assert rv.status_code == 405
-=======
-@pytest.mark.parametrize('host,port,expect_host,expect_port', (
-    (None, None, 'pocoo.org', 8080),
-    ('localhost', None, 'localhost', 8080),
-    (None, 80, 'pocoo.org', 80),
-    ('localhost', 80, 'localhost', 80),
-))
-def test_run_from_config(monkeypatch, host, port, expect_host, expect_port):
-    def run_simple_mock(hostname, port, *args, **kwargs):
-        assert hostname == expect_host
-        assert port == expect_port
-
-    monkeypatch.setattr(werkzeug.serving, 'run_simple', run_simple_mock)
-    app = flask.Flask(__name__)
-    app.config['SERVER_NAME'] = 'pocoo.org:8080'
-    app.run(host, port)
->>>>>>> f4a1ca8f
+    assert rv.status_code == 405