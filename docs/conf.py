--- conflicted
+++ resolved
@@ -1,9 +1,4 @@
-<<<<<<< HEAD
-import packaging
-
-=======
 import packaging.version
->>>>>>> e0079490
 from pallets_sphinx_themes import get_version
 from pallets_sphinx_themes import ProjectLink
 
